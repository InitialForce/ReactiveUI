--- conflicted
+++ resolved
@@ -72,14 +72,10 @@
     <Reference Include="Microsoft.Practices.ServiceLocation">
       <HintPath>..\ext\WP71\Microsoft.Practices.ServiceLocation.dll</HintPath>
     </Reference>
-<<<<<<< HEAD
     <Reference Include="Microsoft.Reactive.Testing">
       <HintPath>..\ext\WP71\Microsoft.Reactive.Testing.dll</HintPath>
     </Reference>
-=======
-    <Reference Include="Microsoft.Reactive.Testing, Version=2.0.20304.0, Culture=neutral, PublicKeyToken=31bf3856ad364e35, processorArchitecture=MSIL" />
     <Reference Include="mscorlib.Extensions" />
->>>>>>> de77e011
     <Reference Include="NLog">
       <HintPath>..\packages\NLog.2.0.0.2000\lib\sl3-wp\NLog.dll</HintPath>
     </Reference>
