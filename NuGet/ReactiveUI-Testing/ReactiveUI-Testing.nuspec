﻿<?xml version="1.0" encoding="utf-8"?>
<package xmlns:xsi="http://www.w3.org/2001/XMLSchema-instance" xmlns:xsd="http://www.w3.org/2001/XMLSchema">
  <metadata xmlns="http://schemas.microsoft.com/packaging/2010/07/nuspec.xsd">
    <id>reactiveui-testing</id>
<<<<<<< HEAD
    <version>5.99.1-beta</version>
=======
    <version>5.4.0</version>
>>>>>>> 000a252d
    <description>A library to aid in writing unit tests for ReactiveUI projects</description>
    <authors>Paul Betts</authors>
    <projectUrl>http://www.reactiveui.net</projectUrl>
    <licenseUrl>http://opensource.org/licenses/ms-pl.html</licenseUrl>
    <language>en-us</language>
    <requireLicenseAcceptance>false</requireLicenseAcceptance>
    <dependencies>
      <group targetFramework="net45">
<<<<<<< HEAD
        <dependency id="reactiveui-core" version="[5.99.1-beta]" />
        <dependency id="Rx-Testing" version="2.2.2" />
      </group>
      <group targetFramework="WP8">
        <dependency id="reactiveui-core" version="[5.99.1-beta]" />
        <dependency id="Rx-Testing" version="2.2.2" />
      </group>
      <group targetFramework="monoandroid">
        <dependency id="reactiveui-core" version="[5.99.1-beta]" />
      </group>
      <group targetFramework="monotouch">
        <dependency id="reactiveui-core" version="[5.99.1-beta]" />
=======
        <dependency id="reactiveui-core" version="[5.4.0]" />
        <dependency id="Rx-Testing" version="2.1.30214.0" />
      </group>
      <group targetFramework="WP8">
        <dependency id="reactiveui-core" version="[5.4.0]" />
        <dependency id="Rx-Testing" version="2.1.30214.0" />
      </group>
      <group targetFramework="WinRT45">
        <dependency id="reactiveui-core" version="[5.4.0]" />
        <dependency id="Rx-Testing" version="2.1.30214.0" />
      </group>
      <group targetFramework="monoandroid">
        <dependency id="reactiveui-core" version="[5.4.0]" />
      </group>
      <group targetFramework="monotouch">
        <dependency id="reactiveui-core" version="[5.4.0]" />
>>>>>>> 000a252d
      </group>
    </dependencies>
  </metadata>
</package><|MERGE_RESOLUTION|>--- conflicted
+++ resolved
@@ -2,11 +2,7 @@
 <package xmlns:xsi="http://www.w3.org/2001/XMLSchema-instance" xmlns:xsd="http://www.w3.org/2001/XMLSchema">
   <metadata xmlns="http://schemas.microsoft.com/packaging/2010/07/nuspec.xsd">
     <id>reactiveui-testing</id>
-<<<<<<< HEAD
     <version>5.99.1-beta</version>
-=======
-    <version>5.4.0</version>
->>>>>>> 000a252d
     <description>A library to aid in writing unit tests for ReactiveUI projects</description>
     <authors>Paul Betts</authors>
     <projectUrl>http://www.reactiveui.net</projectUrl>
@@ -15,11 +11,14 @@
     <requireLicenseAcceptance>false</requireLicenseAcceptance>
     <dependencies>
       <group targetFramework="net45">
-<<<<<<< HEAD
         <dependency id="reactiveui-core" version="[5.99.1-beta]" />
         <dependency id="Rx-Testing" version="2.2.2" />
       </group>
       <group targetFramework="WP8">
+        <dependency id="reactiveui-core" version="[5.99.1-beta]" />
+        <dependency id="Rx-Testing" version="2.2.2" />
+      </group>
+      <group targetFramework="WinRT45">
         <dependency id="reactiveui-core" version="[5.99.1-beta]" />
         <dependency id="Rx-Testing" version="2.2.2" />
       </group>
@@ -28,24 +27,6 @@
       </group>
       <group targetFramework="monotouch">
         <dependency id="reactiveui-core" version="[5.99.1-beta]" />
-=======
-        <dependency id="reactiveui-core" version="[5.4.0]" />
-        <dependency id="Rx-Testing" version="2.1.30214.0" />
-      </group>
-      <group targetFramework="WP8">
-        <dependency id="reactiveui-core" version="[5.4.0]" />
-        <dependency id="Rx-Testing" version="2.1.30214.0" />
-      </group>
-      <group targetFramework="WinRT45">
-        <dependency id="reactiveui-core" version="[5.4.0]" />
-        <dependency id="Rx-Testing" version="2.1.30214.0" />
-      </group>
-      <group targetFramework="monoandroid">
-        <dependency id="reactiveui-core" version="[5.4.0]" />
-      </group>
-      <group targetFramework="monotouch">
-        <dependency id="reactiveui-core" version="[5.4.0]" />
->>>>>>> 000a252d
       </group>
     </dependencies>
   </metadata>
