﻿using System;
using System.Collections.Generic;
using System.Diagnostics;
using System.IO;
using System.Reactive;
using System.Reactive.Concurrency;
using System.Diagnostics.Contracts;
using System.Linq;      
using System.Linq.Expressions;
using System.Reactive.Linq;
using System.Reactive.Subjects;
using System.Reflection;
using System.Runtime.InteropServices;
using System.Text.RegularExpressions;
using System.Threading;
using System.Threading.Tasks;
using System.Runtime.CompilerServices;

namespace ReactiveUI
{
    /*
     * N.B. Why we have this evil global class
     * 
     * In a WPF or Silverlight application, most commands must have the Dispatcher 
     * scheduler set, because notifications will end up being run on another thread;
     * this happens most often in a CanExecute observable. Unfortunately, in a Unit
     * Test framework, while the MS Test Unit runner will *set* the Dispatcher (so
     * we can't even use the lack of its presence to determine whether we're in a
     * test runner or not), none of the items queued to it will ever be executed 
     * during the unit test.
     * 
     * Initially, I tried to plumb the ability to set the scheduler throughout the
     * classes, but when you start building applications on top of that, having to
     * have *every single* class have a default Scheduler property is really 
     * irritating, with either default making life difficult.
     * 
     * This class also initializes a whole bunch of other stuff, including the IoC container,
     * logging and error handling.
     */
    public static class RxApp
    {
        public static void Initialize()
        {
            _TaskpoolScheduler = Scheduler.TaskPool;
                
            DefaultExceptionHandler = Observer.Create<Exception>(ex => {
                // NB: If you're seeing this, it means that an 
                // ObservableAsPropertyHelper or the CanExecute of a 
                // ReactiveCommand ended in an OnError. Instead of silently 
                // breaking, ReactiveUI will halt here if a debugger is attached.
                if (Debugger.IsAttached) {
                    Debugger.Break();
                }

                RxApp.MainThreadScheduler.Schedule(() => {
                    throw new Exception(
                        "An OnError occurred on an object (usually ObservableAsPropertyHelper) that would break a binding or command. To prevent this, Subscribe to the ThrownExceptions property of your objects",
                        ex);
                });
            });

            initializeDependencyResolver();

            if (InUnitTestRunner()) {
                LogHost.Default.Warn("*** Detected Unit Test Runner, setting MainThreadScheduler to CurrentThread ***");
                LogHost.Default.Warn("If we are not actually in a test runner, please file a bug\n");
                _MainThreadScheduler = CurrentThreadScheduler.Instance;
            } else {
                LogHost.Default.Info("Initializing to normal mode");
            }

            if (MainThreadScheduler == null) {
#if !ANDROID
                // NB: We can't initialize a scheduler automatically on Android
                // because it is intrinsically tied to the current Activity, 
                // so devs have to set it up by hand :-/
                LogHost.Default.Error("*** ReactiveUI Platform DLL reference not added - using Default scheduler *** ");
                LogHost.Default.Error("Add a reference to ReactiveUI.{Xaml / Cocoa / etc}.");
                LogHost.Default.Error("or consider explicitly setting RxApp.MainThreadScheduler if not");
#endif
                _MainThreadScheduler = DefaultScheduler.Instance;
            }
        }

        [ThreadStatic] static IDependencyResolver _UnitTestDependencyResolver;
        static IDependencyResolver _DependencyResolver;

        public static IDependencyResolver DependencyResolver {
            get {
                IDependencyResolver resolver = _UnitTestDependencyResolver ?? _DependencyResolver;
                if (resolver == null) {
                    //if we haven't initialized yet, do this once
                    Initialize();
                }

                return resolver;
            }
            set {
                if (InUnitTestRunner()) {
                    _UnitTestDependencyResolver = value;
                    _DependencyResolver = _DependencyResolver ?? value;
                } else {
                    _DependencyResolver = value;
                }
            }
        }

        public static IMutableDependencyResolver MutableResolver {
            get { return DependencyResolver as IMutableDependencyResolver; }
            set { DependencyResolver = value; }
        }

        [ThreadStatic] static IScheduler _UnitTestMainThreadScheduler;
        static IScheduler _MainThreadScheduler;

        /// <summary>
        /// MainThreadScheduler is the scheduler used to schedule work items that
        /// should be run "on the UI thread". In normal mode, this will be
        /// DispatcherScheduler, and in Unit Test mode this will be Immediate,
        /// to simplify writing common unit tests.
        /// </summary>
        public static IScheduler MainThreadScheduler {
            get {
                IScheduler scheduler = _UnitTestMainThreadScheduler ?? _MainThreadScheduler;
                if (scheduler == null) {
                    //if we haven't initialized yet, do this once
                    Initialize();
                }

                return scheduler;
            }
            set {
                // N.B. The ThreadStatic dance here is for the unit test case -
                // often, each test will override MainThreadScheduler with their
                // own TestScheduler, and if this wasn't ThreadStatic, they would
                // stomp on each other, causing test cases to randomly fail,
                // then pass when you rerun them.
                if (InUnitTestRunner()) {
                    _UnitTestMainThreadScheduler = value;
                    _MainThreadScheduler = _MainThreadScheduler ?? value;
                } else {
                    _MainThreadScheduler = value;
                }
            }
        }

        [ThreadStatic] static IScheduler _UnitTestTaskpoolScheduler;
        static IScheduler _TaskpoolScheduler;

        /// <summary>
        /// TaskpoolScheduler is the scheduler used to schedule work items to
        /// run in a background thread. In both modes, this will run on the TPL
        /// Task Pool (or the normal Threadpool on Silverlight).
        /// </summary>
        public static IScheduler TaskpoolScheduler {
            get { 
                IScheduler scheduler = _UnitTestTaskpoolScheduler ?? _TaskpoolScheduler;
                if (scheduler == null) {
                    // If we haven't initialized yet, do this once
                    Initialize();
                }

                return scheduler;
            }
            set {
                if (InUnitTestRunner()) {
                    _UnitTestTaskpoolScheduler = value;
                    _TaskpoolScheduler = _TaskpoolScheduler ?? value;
                } else {
                    _TaskpoolScheduler = value;
                }
            }
        }

        static IObserver<Exception> _DefaultExceptionHandler;

        /// <summary>
        /// This Observer is signalled whenever an object that has a 
        /// ThrownExceptions property doesn't Subscribe to that Observable. Use
        /// Observer.Create to set up what will happen - the default is to crash
        /// the application with an error message.
        /// </summary>
        public static IObserver<Exception> DefaultExceptionHandler {
            get {
                if (_DefaultExceptionHandler == null) {
                    // If we haven't initialized yet, do this once
                    Initialize();
                }

                return _DefaultExceptionHandler;
            }
            set {
                _DefaultExceptionHandler = value;
            }
        }

        /// <summary>
<<<<<<< HEAD
=======
        /// Set this property to override the default field naming convention
        /// of "_PropertyName" with a custom one.
        /// </summary>
        public static Func<string, string> GetFieldNameForPropertyNameFunc { get; set; }

        static bool? _InUnitTestRunnerOverride = null;

        /// <summary>
>>>>>>> e3a8df68
        /// This method allows you to override the return value of 
        /// RxApp.InUnitTestRunner - a null value means that InUnitTestRunner
        /// will determine this using its normal logic.
        /// </summary>
        public static bool? InUnitTestRunnerOverride 
        {
            get { return _InUnitTestRunnerOverride; }
            set {
                _InUnitTestRunnerOverride = value;

                if(value.HasValue && !value.Value) {
                    _UnitTestDeferredScheduler = null;
                    _UnitTestTaskpoolScheduler = null;
                }
            }
        }

        static bool? _InUnitTestRunner;

        /// <summary>
        /// InUnitTestRunner attempts to determine heuristically if the current
        /// application is running in a unit test framework by checking 
        /// if the Rx TestScheduler is present.
        /// </summary>
        /// <returns>True if we have determined that a unit test framework is
        /// currently running.</returns>
        public static bool InUnitTestRunner()
        {
            if (InUnitTestRunnerOverride.HasValue) {
                return InUnitTestRunnerOverride.Value;
            }

            if (!_InUnitTestRunner.HasValue) {
                // NB: This is in a separate static ctor to avoid a deadlock on 
                // the static ctor lock when blocking on async methods 
                _InUnitTestRunner = UnitTestDetector.IsInUnitTestRunner() || DesignModeDetector.IsInDesignMode();
            }

            return _InUnitTestRunner.Value;
        }

        /// <summary>
        /// This method will initialize your custom service locator with the 
        /// built-in RxUI types.
        /// </summary>
        /// <param name="registerMethod">Create a method here that will 
        /// register a constant. For example, the NInject version of
        /// this method might look like:
        /// 
        /// (obj, type) => kernel.Bind(type).ToConstant(obj)
        /// </param>
        public static void InitializeCustomResolver(Action<object, Type> registerMethod)
        {
            var fakeResolver = new FuncDependencyResolver(null,
                (fac, type, str) => registerMethod(fac(), type));
            fakeResolver.InitializeResolver();
        }

        static internal bool suppressLogging { get; set; }

        static void initializeDependencyResolver()
        {
            var resolver = new ModernDependencyResolver();

            // NB: The reason that we need to do this is that logging itself
            // is set up via dependency resolution - if we try to log while
            // setting up the logger, we will end up StackOverflowException'ing
            resolver.InitializeResolver();

<<<<<<< HEAD
            _DependencyResolver = resolver;
=======
            try {
                if (Application.Current.RootVisual != null && System.ComponentModel.DesignerProperties.GetIsInDesignMode(Application.Current.RootVisual)) {
                    return false;
                }
            } catch {
                return true;
            }

            return false;
#elif WINRT
            if (DesignMode.DesignModeEnabled) return true;

            var depPackages = Package.Current.Dependencies.Select(x => x.Id.FullName);
            if (depPackages.Any(x => testAssemblies.Any(name => x.ToUpperInvariant().Contains(name)))) return true;


            var fileTask = Task.Factory.StartNew(async () =>
            {
                var files = await Package.Current.InstalledLocation.GetFilesAsync();
                return files.Select(x => x.Path).ToArray();
            }, TaskCreationOptions.HideScheduler).Unwrap();

            return fileTask.Result.Any(x => testAssemblies.Any(name => x.ToUpperInvariant().Contains(name)));
#else
            // Try to detect whether we're in design mode - bonus points, 
            // without access to any WPF references :-/
            var entry = Assembly.GetEntryAssembly();
            if (entry != null) {
                var exeName = (new FileInfo(entry.Location)).Name.ToUpperInvariant(); 

                if (designEnvironments.Any(x => x.Contains(exeName))) {
                    return true;
                }
            }

            return AppDomain.CurrentDomain.GetAssemblies().Any(x =>
                testAssemblies.Any(name => x.FullName.ToUpperInvariant().Contains(name)));
#endif
        }

        public static bool InUnitTestRunner()
        {
            // XXX: This is hacky and evil, but I can't think of any better way
            // to do this
            string[] testAssemblies = new[] {
                "CSUNIT",
                "NUNIT",
                "XUNIT",
                "MBUNIT",
                "TESTDRIVEN",
                "QUALITYTOOLS.TIPS.UNITTEST.ADAPTER",
                "QUALITYTOOLS.UNITTESTING.SILVERLIGHT",
                "MSBUILD",
                "NBEHAVE",
                "TESTPLATFORM",
            };

            string[] designEnvironments = new[] {
                "BLEND.EXE",
                "MONODEVELOP",
                "SHARPDEVELOP.EXE",
                "XDESPROC.EXE",
            };

            return InUnitTestRunner(testAssemblies, designEnvironments);
>>>>>>> e3a8df68
        }
    }    
}

// vim: tw=120 ts=4 sw=4 et :<|MERGE_RESOLUTION|>--- conflicted
+++ resolved
@@ -195,17 +195,6 @@
         }
 
         /// <summary>
-<<<<<<< HEAD
-=======
-        /// Set this property to override the default field naming convention
-        /// of "_PropertyName" with a custom one.
-        /// </summary>
-        public static Func<string, string> GetFieldNameForPropertyNameFunc { get; set; }
-
-        static bool? _InUnitTestRunnerOverride = null;
-
-        /// <summary>
->>>>>>> e3a8df68
         /// This method allows you to override the return value of 
         /// RxApp.InUnitTestRunner - a null value means that InUnitTestRunner
         /// will determine this using its normal logic.
@@ -261,10 +250,9 @@
         {
             var fakeResolver = new FuncDependencyResolver(null,
                 (fac, type, str) => registerMethod(fac(), type));
+
             fakeResolver.InitializeResolver();
         }
-
-        static internal bool suppressLogging { get; set; }
 
         static void initializeDependencyResolver()
         {
@@ -274,77 +262,10 @@
             // is set up via dependency resolution - if we try to log while
             // setting up the logger, we will end up StackOverflowException'ing
             resolver.InitializeResolver();
-
-<<<<<<< HEAD
             _DependencyResolver = resolver;
-=======
-            try {
-                if (Application.Current.RootVisual != null && System.ComponentModel.DesignerProperties.GetIsInDesignMode(Application.Current.RootVisual)) {
-                    return false;
-                }
-            } catch {
-                return true;
-            }
-
-            return false;
-#elif WINRT
-            if (DesignMode.DesignModeEnabled) return true;
-
-            var depPackages = Package.Current.Dependencies.Select(x => x.Id.FullName);
-            if (depPackages.Any(x => testAssemblies.Any(name => x.ToUpperInvariant().Contains(name)))) return true;
-
-
-            var fileTask = Task.Factory.StartNew(async () =>
-            {
-                var files = await Package.Current.InstalledLocation.GetFilesAsync();
-                return files.Select(x => x.Path).ToArray();
-            }, TaskCreationOptions.HideScheduler).Unwrap();
-
-            return fileTask.Result.Any(x => testAssemblies.Any(name => x.ToUpperInvariant().Contains(name)));
-#else
-            // Try to detect whether we're in design mode - bonus points, 
-            // without access to any WPF references :-/
-            var entry = Assembly.GetEntryAssembly();
-            if (entry != null) {
-                var exeName = (new FileInfo(entry.Location)).Name.ToUpperInvariant(); 
-
-                if (designEnvironments.Any(x => x.Contains(exeName))) {
-                    return true;
-                }
-            }
-
-            return AppDomain.CurrentDomain.GetAssemblies().Any(x =>
-                testAssemblies.Any(name => x.FullName.ToUpperInvariant().Contains(name)));
-#endif
-        }
-
-        public static bool InUnitTestRunner()
-        {
-            // XXX: This is hacky and evil, but I can't think of any better way
-            // to do this
-            string[] testAssemblies = new[] {
-                "CSUNIT",
-                "NUNIT",
-                "XUNIT",
-                "MBUNIT",
-                "TESTDRIVEN",
-                "QUALITYTOOLS.TIPS.UNITTEST.ADAPTER",
-                "QUALITYTOOLS.UNITTESTING.SILVERLIGHT",
-                "MSBUILD",
-                "NBEHAVE",
-                "TESTPLATFORM",
-            };
-
-            string[] designEnvironments = new[] {
-                "BLEND.EXE",
-                "MONODEVELOP",
-                "SHARPDEVELOP.EXE",
-                "XDESPROC.EXE",
-            };
-
-            return InUnitTestRunner(testAssemblies, designEnvironments);
->>>>>>> e3a8df68
-        }
+        }
+
+        static internal bool suppressLogging { get; set; }
     }    
 }
 
