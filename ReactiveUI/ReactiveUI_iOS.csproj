﻿<?xml version="1.0" encoding="utf-8"?>
<Project DefaultTargets="Build" ToolsVersion="4.0" xmlns="http://schemas.microsoft.com/developer/msbuild/2003">
  <PropertyGroup>
    <Configuration Condition=" '$(Configuration)' == '' ">Debug</Configuration>
    <Platform Condition=" '$(Platform)' == '' ">AnyCPU</Platform>
    <ProductVersion>8.0.30703</ProductVersion>
    <SchemaVersion>2.0</SchemaVersion>
    <ProjectGuid>{9091337A-9E94-4DBD-801E-15E1FDA78FFC}</ProjectGuid>
    <ProjectTypeGuids>{6BC8ED88-2882-458C-8E55-DFD12B67127B};{FAE04EC0-301F-11D3-BF4B-00C04F79EFBC}</ProjectTypeGuids>
    <OutputType>Library</OutputType>
    <RootNamespace>ReactiveUI</RootNamespace>
    <IPhoneResourcePrefix>Resources</IPhoneResourcePrefix>
    <AssemblyName>ReactiveUI</AssemblyName>
    <SolutionDir Condition="$(SolutionDir) == '' Or $(SolutionDir) == '*Undefined*'">..\</SolutionDir>
    <RestorePackages>true</RestorePackages>
  </PropertyGroup>
  <PropertyGroup Condition=" '$(Configuration)|$(Platform)' == 'Debug|AnyCPU' ">
    <DebugSymbols>True</DebugSymbols>
    <DebugType>full</DebugType>
    <Optimize>False</Optimize>
    <OutputPath>bin\Debug\Monotouch</OutputPath>
    <IntermediateOutputPath>obj\Debug\Monotouch</IntermediateOutputPath>
    <DefineConstants>DEBUG;MONO;UIKIT;COCOA</DefineConstants>
    <ErrorReport>prompt</ErrorReport>
    <WarningLevel>4</WarningLevel>
    <ConsolePause>False</ConsolePause>
    <MtouchDebug>true</MtouchDebug>
    <CodesignKey>iPhone Developer</CodesignKey>
  </PropertyGroup>
  <PropertyGroup Condition=" '$(Configuration)|$(Platform)' == 'Release|AnyCPU' ">
    <DebugType>none</DebugType>
    <Optimize>True</Optimize>
    <OutputPath>bin\Release\Monotouch</OutputPath>
    <IntermediateOutputPath>obj\Release\Monotouch</IntermediateOutputPath>
    <ErrorReport>prompt</ErrorReport>
    <WarningLevel>4</WarningLevel>
    <ConsolePause>False</ConsolePause>
    <DefineConstants>MONO; UIKIT; COCOA</DefineConstants>
    <DocumentationFile>bin\Release\Monotouch\ReactiveUI.xml</DocumentationFile>
    <GenerateDocumentation>True</GenerateDocumentation>
    <CodesignKey>iPhone Developer</CodesignKey>
  </PropertyGroup>
  <ItemGroup>
    <Reference Include="System" />
    <Reference Include="System.Xml" />
    <Reference Include="System.Core" />
    <Reference Include="monotouch" />
    <Reference Include="System.Reactive.Core">
      <HintPath>..\ext\ios\System.Reactive.Core.dll</HintPath>
    </Reference>
    <Reference Include="System.Reactive.Interfaces">
      <HintPath>..\ext\ios\System.Reactive.Interfaces.dll</HintPath>
    </Reference>
    <Reference Include="System.Reactive.Linq">
      <HintPath>..\ext\ios\System.Reactive.Linq.dll</HintPath>
    </Reference>
    <Reference Include="System.Reactive.PlatformServices">
      <HintPath>..\ext\ios\System.Reactive.PlatformServices.dll</HintPath>
    </Reference>
    <Reference Include="System.Runtime.Serialization" />
    <Reference Include="Splat">
      <HintPath>..\ext\ios\Splat.dll</HintPath>
    </Reference>
  </ItemGroup>
  <ItemGroup>
    <Folder Include="Resources\" />
  </ItemGroup>
  <Import Project="$(MSBuildExtensionsPath)\Xamarin\iOS\Xamarin.MonoTouch.CSharp.targets" />
  <ItemGroup>
    <Compile Include="..\CommonAssemblyInfo.cs">
      <Link>Properties\CommonAssemblyInfo.cs</Link>
    </Compile>
    <Compile Include="Cocoa\CocoaDefaultPropertyBinding.cs" />
    <Compile Include="Cocoa\KVOObservableForProperty.cs" />
    <Compile Include="Cocoa\LinkerOverrides.cs" />
    <Compile Include="Cocoa\NSRunloopScheduler.cs" />
    <Compile Include="Cocoa\RoutedViewHost.cs" />
    <Compile Include="Cocoa\TargetActionCommandBinder.cs" />
    <Compile Include="Cocoa\ViewModelViewHost.cs" />
    <Compile Include="Platform\FlexibleCommandBinder.cs" />
    <Compile Include="Platform\ComponentModelTypeConverter.cs" />
    <Compile Include="Platform\Registrations.cs" />
    <Compile Include="Cocoa\PlatformOperations.cs" />
    <Compile Include="Cocoa\UIKitObservableForProperty.cs" />
    <Compile Include="Cocoa\UIKitObservableForPropertyBase.cs" />
    <Compile Include="Cocoa\Converters\DateTimeToNSDateConverter.cs" />
    <Compile Include="Cocoa\UIKitCommandBinders.cs" />
    <Compile Include="Cocoa\ReactiveNSView.cs" />
    <Compile Include="Cocoa\ReactiveNSViewController.cs" />
    <Compile Include="Cocoa\UIControlCommandExtensions.cs" />
    <Compile Include="Cocoa\ReactiveTableViewCell.cs" />
    <Compile Include="Cocoa\ReactiveTableViewController.cs" />
    <Compile Include="Cocoa\ReactiveImageView.cs" />
    <Compile Include="Cocoa\ReactiveTableViewSource.cs" />
    <Compile Include="Cocoa\ReactiveCollectionViewCell.cs" />
    <Compile Include="Cocoa\ReactiveCollectionViewSource.cs" />
    <Compile Include="Cocoa\CommonReactiveSource.cs" />
    <Compile Include="Cocoa\ReactiveCollectionViewController.cs" />
    <Compile Include="Cocoa\ReactiveControl.cs" />
    <Compile Include="Cocoa\ReactivePageViewController.cs" />
    <Compile Include="Cocoa\ReactiveCollectionView.cs" />
    <Compile Include="Cocoa\ReactiveCollectionReusableView.cs" />
    <Compile Include="Activation.cs" />
    <Compile Include="ReactiveBinding.cs" />
    <Compile Include="AutoPersistHelper.cs" />
    <Compile Include="BindingTypeConverters.cs" />
    <Compile Include="CollectionDebugView.cs" />
    <Compile Include="CommandBinding.cs" />
    <Compile Include="CompatMixins.cs" />
    <Compile Include="ContractStubs.cs" />
    <Compile Include="DefaultPropertyBinding.cs" />
    <Compile Include="DummySuspension.cs" />
    <Compile Include="Errors.cs" />
    <Compile Include="IDependencyResolver.cs" />
    <Compile Include="INPCObservableForProperty.cs" />
    <Compile Include="Interfaces.cs" />
    <Compile Include="IROObservableForProperty.cs" />
    <Compile Include="MessageBus.cs" />
    <Compile Include="NullDefaultPropertyBindingProvider.cs" />
    <Compile Include="ObservableAsPropertyHelper.cs" />
    <Compile Include="ObservedChangedMixin.cs" />
    <Compile Include="OrderedComparer.cs" />
    <Compile Include="POCOObservableForProperty.cs" />
    <Compile Include="Properties\AssemblyInfo.cs" />
    <Compile Include="PropertyBinding.cs" />
    <Compile Include="ReactiveList.cs" />
    <Compile Include="ReactiveCollectionMixins.cs" />
    <Compile Include="ReactiveCommand.cs">
      <SubType>Code</SubType>
    </Compile>
    <Compile Include="ReactiveNotifyPropertyChangedMixin.cs" />
    <Compile Include="ReactiveObject.cs" />
    <Compile Include="RefcountDisposeWrapper.cs" />
    <Compile Include="Reflection.cs" />
    <Compile Include="RegisterableInterfaces.cs" />
    <Compile Include="Registrations.cs" />
    <Compile Include="RoutableViewModelMixin.cs" />
    <Compile Include="RoutingState.cs" />
    <Compile Include="RxApp.cs" />
    <Compile Include="ViewLocator.cs" />
    <Compile Include="ScheduledSubject.cs" />
    <Compile Include="VariadicTemplates.cs">
      <AutoGen>True</AutoGen>
      <DesignTime>True</DesignTime>
      <DependentUpon>VariadicTemplates.tt</DependentUpon>
    </Compile>
    <Compile Include="WaitForDispatcherScheduler.cs" />
    <Compile Include="LoggingMixins.cs" />
    <Compile Include="IReactiveObject.cs" />
    <Compile Include="WeakEventManager.cs" />
<<<<<<< HEAD
    <Compile Include="Cocoa\AutoSuspendAppDelegate.cs" />
    <Compile Include="Cocoa\JsonSuspensionDriver.cs" />
    <Compile Include="SuspensionHost.cs" />
=======
    <Compile Include="Cocoa\ReactiveTableView.cs" />
>>>>>>> da5e8448
  </ItemGroup>
</Project><|MERGE_RESOLUTION|>--- conflicted
+++ resolved
@@ -148,12 +148,9 @@
     <Compile Include="LoggingMixins.cs" />
     <Compile Include="IReactiveObject.cs" />
     <Compile Include="WeakEventManager.cs" />
-<<<<<<< HEAD
     <Compile Include="Cocoa\AutoSuspendAppDelegate.cs" />
     <Compile Include="Cocoa\JsonSuspensionDriver.cs" />
     <Compile Include="SuspensionHost.cs" />
-=======
     <Compile Include="Cocoa\ReactiveTableView.cs" />
->>>>>>> da5e8448
   </ItemGroup>
 </Project>