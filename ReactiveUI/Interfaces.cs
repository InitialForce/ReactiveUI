--- conflicted
+++ resolved
@@ -125,7 +125,6 @@
     /// </summary>
     public interface IReactiveNotifyPropertyChanged : INotifyPropertyChanged, INotifyPropertyChanging, IEnableLogger
     {
-<<<<<<< HEAD
         /// <summary>
         /// Represents an Observable that fires *before* a property is about to
         /// be changed. Note that this should not fire duplicate change notifications if a
@@ -148,13 +147,6 @@
         /// <returns>An object that, when disposed, reenables change
         /// notifications.</returns>
         IDisposable SuppressChangeNotifications();
-=======
-        IDisposable SuppressChangeNotifications();
-        
-#if !SILVERLIGHT
-        void Move(int oldIndex, int newIndex);
-#endif
->>>>>>> 993c2a82
     }
 
     /// <summary>
@@ -272,6 +264,16 @@
         /// and fires after the collection is changed
         /// </summary>
         IObservable<NotifyCollectionChangedEventArgs> Changed { get; }
+
+        /// <summary>
+        /// Fires when the collection count changes, regardless of reason
+        /// </summary>
+        IObservable<int> CountChanging { get; }
+
+        /// <summary>
+        /// Fires when the collection count changes, regardless of reason
+        /// </summary>
+        IObservable<int> CountChanged { get; }
 
         /// <summary>
         /// This Observable is fired when a ShouldReset fires on the collection. This
@@ -282,9 +284,6 @@
         /// Doing It Wrong.
         /// </summary>
         IObservable<Unit> ShouldReset { get; }
-
-        IObservable<int> CountChanging { get; }
-        IObservable<int> CountChanged { get; }
     }
 
     /// <summary>
