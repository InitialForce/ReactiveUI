using System;
using System.Linq;
using System.Reactive;
using System.Reactive.Concurrency;
using System.Reactive.Linq;
using System.Reactive.Subjects;
using System.Runtime.Serialization;
using System.Windows.Input;

namespace ReactiveUI.Routing
{
    /// <summary>
    /// RoutingState manages the ViewModel Stack and allows ViewModels to
    /// navigate to other ViewModels.
    /// </summary>
    [DataContract]
    public class RoutingState : ReactiveObject, IRoutingState
    {
        [field: IgnoreDataMember]
        bool rxObjectsSetup = false;
        [IgnoreDataMember] ReactiveCollection<IRoutableViewModel> _NavigationStack;

        /// <summary>
        /// Represents the current navigation stack, the last element in the
        /// collection being the currently visible ViewModel.
        /// </summary>
        [DataMember]
        public ReactiveCollection<IRoutableViewModel> NavigationStack {
            get { return _NavigationStack; }
            protected set { _NavigationStack = value; }
        }

        /// <summary>
        /// Navigates back to the previous element in the stack.
        /// </summary>
        [IgnoreDataMember]
        public IReactiveCommand NavigateBack { get; protected set; }

        /// <summary>
        /// Navigates to the a new element in the stack - the Execute parameter
        /// must be a ViewModel that implements IRoutableViewModel.
        /// </summary>
        [IgnoreDataMember]
        public INavigateCommand Navigate { get; protected set; }

        /// <summary>
        /// Navigates to a new element and resets the navigation stack (i.e. the
        /// new ViewModel will now be the only element in the stack) - the
        /// Execute parameter must be a ViewModel that implements
        /// IRoutableViewModel.
        /// </summary>
        [IgnoreDataMember]
        public INavigateCommand NavigateAndReset { get; protected set; }

        public RoutingState()
        {
            _NavigationStack = new ReactiveCollection<IRoutableViewModel>();
            setupRx();
        }

        [OnDeserialized]
        void setupRx(StreamingContext sc) { setupRx();  }

        void setupRx()
        {
            if (rxObjectsSetup) return;

            NavigateBack = new ReactiveCommand(
                NavigationStack.CountChanged.StartWith(_NavigationStack.Count).Select(x => x > 1));
            NavigateBack.Subscribe(_ =>
                NavigationStack.RemoveAt(NavigationStack.Count - 1));

            Navigate = new NavigationReactiveCommand();
            Navigate.Subscribe(x => {
                var vm = x as IRoutableViewModel;
                if (vm == null) {
                    throw new Exception("Navigate must be called on an IRoutableViewModel");
                }

                NavigationStack.Add(vm);
            });

            NavigateAndReset = new NavigationReactiveCommand();
            NavigateAndReset.Subscribe(x => {
                NavigationStack.Clear();
                Navigate.Execute(x);
            });

            rxObjectsSetup = true;
        }
    }

    class NavigationReactiveCommand : ReactiveCommand, INavigateCommand { }

    public static class RoutingStateMixins
    {
        /// <summary>
        /// Locate the first ViewModel in the stack that matches a certain Type.
        /// </summary>
        /// <returns>The matching ViewModel or null if none exists.</returns>
        public static T FindViewModelInStack<T>(this IRoutingState This)
            where T : IRoutableViewModel
        {
            return This.NavigationStack.Reverse().OfType<T>().FirstOrDefault();
        }

        /// <summary>
        /// Returns the currently visible ViewModel
        /// </summary>
        public static IRoutableViewModel GetCurrentViewModel(this IRoutingState This)
        {
            return This.NavigationStack.LastOrDefault();
        }

        /// <summary>
        /// Returns an Observable that signals ViewModel changes.
        /// </summary>
        public static IObservable<IRoutableViewModel> ViewModelObservable(this IRoutingState This)
        {
            return This.NavigationStack.CountChanged
                .Select(_ => This.GetCurrentViewModel())
                .StartWith(This.GetCurrentViewModel());
        }

<<<<<<< HEAD
        public static void Go<T>(this INavigateCommand This, string key = null)
            where T : IRoutableViewModel
        {
            This.Execute(RxApp.DependencyResolver.GetService<T>(key));
        }

=======
>>>>>>> 71061b76
        public static IReactiveCommand NavigateCommandFor<T>(this IRoutingState This)
            where T : IRoutableViewModel
        {
	        var ret = new ReactiveCommand(This.Navigate.CanExecuteObservable);
            ret.Select(_ => (IRoutableViewModel)RxApp.DependencyResolver.GetService<T>()).InvokeCommand(This.Navigate);
            return ret;
        }
    }
}<|MERGE_RESOLUTION|>--- conflicted
+++ resolved
@@ -122,19 +122,10 @@
                 .StartWith(This.GetCurrentViewModel());
         }
 
-<<<<<<< HEAD
-        public static void Go<T>(this INavigateCommand This, string key = null)
-            where T : IRoutableViewModel
-        {
-            This.Execute(RxApp.DependencyResolver.GetService<T>(key));
-        }
-
-=======
->>>>>>> 71061b76
         public static IReactiveCommand NavigateCommandFor<T>(this IRoutingState This)
             where T : IRoutableViewModel
         {
-	        var ret = new ReactiveCommand(This.Navigate.CanExecuteObservable);
+	    var ret = new ReactiveCommand(This.Navigate.CanExecuteObservable);
             ret.Select(_ => (IRoutableViewModel)RxApp.DependencyResolver.GetService<T>()).InvokeCommand(This.Navigate);
             return ret;
         }
